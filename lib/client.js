/*
 * Copyright (c) 2011 Vinay Pulim <vinay@milewise.com>
 * MIT Licensed
 */
 
function findKey(obj, val) {
    for (var n in obj) if (obj[n] === val) return n;
}

var http = require('./http'),
    assert = require('assert'),
    url = require('url');

var Client = function(wsdl, endpoint) {
    this.wsdl = wsdl;
    this._initializeServices(endpoint);
}

Client.prototype.setEndpoint = function(endpoint) {
    this.endpoint = endpoint;
    this._initializeServices(endpoint);
}

Client.prototype.describe = function() {
    var types = this.wsdl.definitions.types;
    return this.wsdl.describeServices();
}

Client.prototype.setSecurity = function(security) {
    this.security = security;
}

Client.prototype._initializeServices = function(endpoint) {
    var definitions = this.wsdl.definitions,
        services = definitions.services;
    for (var name in services) {
        this[name] = this._defineService(services[name], endpoint);
    }
}

Client.prototype._defineService = function(service, endpoint) {
    var ports = service.ports,
        def = {};
    for (var name in ports) {
        def[name] = this._definePort(ports[name], endpoint ? endpoint : ports[name].location);
    }
    return def;
}

Client.prototype._definePort = function(port, endpoint) {
    var location = endpoint,
        binding = port.binding,
        methods = binding.methods,
        def = {};
    for (var name in methods) {
        def[name] = this._defineMethod(methods[name], location);
        if (!this[name]) this[name] = def[name];
    }
    return def;
}

Client.prototype._defineMethod = function(method, location) {
    var self = this;
    return function(args, callback) {
        if (typeof args === 'function') {
            callback = args;
            args = {};
        }
        self._invoke(method, args, location, function(error, result, raw) {
            callback(error, result, raw);
        })
    }
}

Client.prototype._invoke = function(method, arguments, location, callback) {
    var self = this,
        name = method.$name,
        input = method.input,
        output = method.output,
        style = method.style,
        defs = this.wsdl.definitions,
        ns = defs.$targetNamespace,
        encoding = '',
        message = '',
        xml = null,
        headers = {
            SOAPAction: ((ns.lastIndexOf("/") != ns.length - 1) ? ns + "/" : ns) + name,
            'Content-Type': "text/xml; charset=utf-8"
<<<<<<< HEAD
        },
        options = {};

=======
        };
        options = {},
        alias = findKey(defs.xmlns, ns);
    
>>>>>>> b533ac89
    // Allow the security object to add headers
    if (self.security && self.security.addHeaders)
        self.security.addHeaders(headers);
    if (self.security && self.security.addOptions)
        self.security.addOptions(options);
        
    if (input.parts) {
        assert.ok(!style || style == 'rpc', 'invalid message definition for document style binding');
        message = self.wsdl.objectToRpcXML(name, arguments, alias, ns);
        (method.inputSoap === 'encoded') && (encoding = 'soap:encodingStyle="http://schemas.xmlsoap.org/soap/encoding/" ');
    }
    else {
        assert.ok(!style || style == 'document', 'invalid message definition for rpc style binding');
        message = self.wsdl.objectToDocumentXML(input.$name, arguments, input.targetNSAlias, input.targetNamespace);
    }
    xml = "<soap:Envelope " + 
            "xmlns:soap=\"http://schemas.xmlsoap.org/soap/envelope/\" " +
            encoding +
            this.wsdl.xmlnsInEnvelope + '>' +
            "<soap:Header>" +
                (self.security ? self.security.toXML() : "") +
            "</soap:Header>" +
            "<soap:Body>" +
                message +
            "</soap:Body>" +
        "</soap:Envelope>";
    self.logger_req && self.logger_req(xml);
    
    http.request(location, xml, function(err, response, body) {
        if (err) {
            callback(err);
        }
        else {
            self.logger_res && self.logger_res(body);
            try {
                var obj = self.wsdl.xmlToObject(body);
            }
            catch (error) {
                callback(error, null, body);
<<<<<<< HEAD
                return;
            }
=======
            }    
>>>>>>> b533ac89
            callback(null, obj[output.$name], body);
        }
    }, headers, options);
}

exports.Client = Client;<|MERGE_RESOLUTION|>--- conflicted
+++ resolved
@@ -86,16 +86,10 @@
         headers = {
             SOAPAction: ((ns.lastIndexOf("/") != ns.length - 1) ? ns + "/" : ns) + name,
             'Content-Type': "text/xml; charset=utf-8"
-<<<<<<< HEAD
-        },
-        options = {};
-
-=======
         };
         options = {},
         alias = findKey(defs.xmlns, ns);
     
->>>>>>> b533ac89
     // Allow the security object to add headers
     if (self.security && self.security.addHeaders)
         self.security.addHeaders(headers);
@@ -134,13 +128,8 @@
                 var obj = self.wsdl.xmlToObject(body);
             }
             catch (error) {
-                callback(error, null, body);
-<<<<<<< HEAD
-                return;
+                return callback(error, null, body);
             }
-=======
-            }    
->>>>>>> b533ac89
             callback(null, obj[output.$name], body);
         }
     }, headers, options);
