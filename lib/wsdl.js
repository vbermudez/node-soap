/* 
 * Copyright (c) 2011 Vinay Pulim <vinay@milewise.com>
 * MIT Licensed
 */

var expat = require('node-expat'),
    inherits = require('util').inherits,
    http = require('./http'),
    fs = require('fs'),
    url = require('url'),
    assert = require('assert').ok;

var Primitives = {
    string: 1, boolean: 1, decimal: 1, float: 1, double: 1,
    anyType: 1, byte: 1, int: 1, long: 1, short: 1, 
    unsignedByte: 1, unsignedInt: 1, unsignedLong: 1, unsignedShort: 1,
    duration: 0, dateTime: 0, time: 0, date: 0,
    gYearMonth: 0, gYear: 0, gMonthDay: 0, gDay: 0, gMonth: 0, 
    hexBinary: 0, base64Binary: 0, anyURI: 0, QName: 0, NOTATION: 0
};

function splitNSName(nsName) {
    var i = (nsName != null) ? nsName.indexOf(':') : -1;
    return i < 0 ? {namespace:null,name:nsName} : {namespace:nsName.substring(0, i), name:nsName.substring(i+1)};
}

function xmlEscape(obj) {
    if (typeof(obj) === 'string') {
        return obj
            .replace(/&/g, '&amp;')
            .replace(/</g, '&lt;')
            .replace(/>/g, '&gt;')
            .replace(/"/g, '&quot;')
            .replace(/'/g, '&apos;')        
    }

    return obj;
}

var trimLeft = /^[\s\xA0]+/;
var trimRight = /[\s\xA0]+$/;

function trim(text) {
    return text.replace(trimLeft, '').replace(trimRight, '');
}

function extend(base, obj) {
    for (var key in obj) {
        if (obj.hasOwnProperty(key)) {
            base[key] = obj[key];
        }
    }
    return base;
}

function findKey(obj, val) {
    for (var n in obj) if (obj[n] === val) return n;
}

var Element = function(nsName, attrs) {
    var parts = splitNSName(nsName);

    this.nsName = nsName;
    this.namespace = parts.namespace;
    this.name = parts.name;
    this.children = [];
    this.xmlns = {};
    for (var key in attrs) {
        var match = /^xmlns:?(.*)$/.exec(key);
        if (match) {
            this.xmlns[match[1]] = attrs[key];
        }
        else {
            this['$'+key] = attrs[key];        
        }
    }
}
Element.prototype.deleteFixedAttrs = function() {
    this.children && this.children.length === 0 && delete this.children;
    this.xmlns && Object.keys(this.xmlns).length === 0 && delete this.xmlns;
    delete this.nsName;
    delete this.namespace;
    delete this.name;
}
Element.prototype.allowedChildren = [];
Element.prototype.startElement= function(stack, nsName, attrs) {
    if (!this.allowedChildren) return;

    var childClass = this.allowedChildren[splitNSName(nsName).name],
        element = null;

    if (childClass) {
        stack.push(new childClass(nsName, attrs));
    }
    else {
        this.unexpected(nsName);
    }

}
Element.prototype.endElement = function(stack, nsName) {    
    if (this.nsName === nsName) {
        if(stack.length < 2 ) return;
        var parent = stack[stack.length - 2];
        if (this !== stack[0]) {
            extend(stack[0].xmlns, this.xmlns);
            // delete this.xmlns;
            parent.children.push(this);
            parent.addChild(this);
        } else {
            console.log(nsName, this.nsName);
        }
        stack.pop();
    } else {
        console.log(nsName, this.nsName);
    }
}
Element.prototype.addChild = function(child) { return;console.log(this.nsName + ' addChild for ' + child.nsName); }
Element.prototype.unexpected = function(name) {
    throw new Error('Found unexpected element (' + name + ') inside ' + this.nsName);
}
Element.prototype.description = function(definitions) {
    return this.$name || this.name;
}
Element.prototype.init = function() {};
Element.createSubClass = function() {
    var root = this;
    var subElement = function() {
        root.apply(this, arguments);
        this.init();
    };
    // inherits(subElement, root);
    subElement.prototype.__proto__ = root.prototype;
    return subElement;
}


var ElementElement = Element.createSubClass();
var InputElement = Element.createSubClass();
var OutputElement = Element.createSubClass();
var SimpleTypeElement = Element.createSubClass();
var ComplexTypeElement = Element.createSubClass();
var SequenceElement = Element.createSubClass();
var MessageElement = Element.createSubClass();

var SchemaElement = Element.createSubClass();
var TypesElement = Element.createSubClass();
var OperationElement = Element.createSubClass();
var PortTypeElement = Element.createSubClass();
var BindingElement = Element.createSubClass();
var PortElement = Element.createSubClass();
var ServiceElement = Element.createSubClass();
var DefinitionsElement = Element.createSubClass();

var ElementTypeMap = {
    types: [TypesElement, 'schema'],
    schema: [SchemaElement, 'element complexType simpleType include import'],
    element: [ElementElement, 'annotation complexType'],
    simpleType: [SimpleTypeElement, ''],
    complexType: [ComplexTypeElement,  'annotation sequence'],
    sequence: [SequenceElement, 'element'],
    
    service: [ServiceElement, 'port documentation'],
    port: [PortElement, 'address'],
    binding: [BindingElement, '_binding SecuritySpec operation'],
    portType: [PortTypeElement, 'operation'],
    message: [MessageElement, 'part'],
    operation: [OperationElement, 'documentation input output _operation'],
    input : [InputElement, 'body'],
    output : [OutputElement, 'body'],
    definitions: [DefinitionsElement, 'types message portType binding service']
};

function mapElementTypes(types) {
    var types = types.split(' ');
    var rtn = {}
    types.forEach(function(type){
        rtn[type.replace(/^_/,'')] = (ElementTypeMap[type] || [Element]) [0];
    });
    return rtn;
}

for(n in ElementTypeMap) {
    var v = ElementTypeMap[n];
    v[0].prototype.allowedChildren = mapElementTypes(v[1]);
}

MessageElement.prototype.init = function() {
    this.element = null;
    this.parts = null;
}
SchemaElement.prototype.init = function() { 
    this.complexTypes = {};
    this.types = {};
    this.elements = {};
    this.includes = [];
}
TypesElement.prototype.init = function() { 
    this.schemas = {};
}
OperationElement.prototype.init = function() { 
    this.input = null;
    this.output = null;
    this.inputSoap = null;
    this.outputSoap = null;
    this.style = '';
    this.soapAction = '';
}
PortTypeElement.prototype.init = function() { 
    this.methods = {};
}
BindingElement.prototype.init = function() { 
    this.transport = '';
    this.style = '';
    this.methods = {};
}
PortElement.prototype.init = function() { 
    this.location = null;
}
ServiceElement.prototype.init = function() { 
    this.ports = {};
}
DefinitionsElement.prototype.init = function() {
    if (this.name !== 'definitions') this.unexpected(nsName);
    this.messages = {};
    this.portTypes = {};
    this.bindings = {};
    this.services = {};
    this.schemas = {};
}

SchemaElement.prototype.addChild = function(child) {
    if (child.$name in Primitives) return;
    if (child.name === 'include' || child.name === 'import') {
        this.includes.push(child.$schemaLocation);
    }
    else if (child.name === 'complexType') {
        this.complexTypes[child.$name] = child;
    }
    else if (child.name === 'element') {
        this.elements[child.$name] = child;
    }
    else if (child.$name) {
        this.types[child.$name] = child;        
    }
    this.children.pop();
    // child.deleteFixedAttrs();
}
<<<<<<< HEAD

function extend(base, obj) {
    for (var key in obj) {
        if (obj.hasOwnProperty(key)) {
            base[key] = obj[key];
        }
    }
    return base;
}

var TypesElement = function() { 
    Element.apply(this, arguments);
    this.complexTypes = {};
    this.types = {};
    this.includes = [];
=======
TypesElement.prototype.addChild = function(child) {
    assert(child instanceof SchemaElement);    
    this.schemas[child.$targetNamespace] = child;
    
>>>>>>> b533ac89
}
InputElement.prototype.addChild = function(child) {
    if (child.name === 'body') {
        this.use = child.$use;
        if (this.use === 'encoded') {
            this.encodingStyle = child.$encodingStyle;
        }
        this.children.pop();
    } 
}
OutputElement.prototype.addChild = function(child) {
    if (child.name === 'body') {
        this.use = child.$use;
        if (this.use === 'encoded') {
            this.encodingStyle = child.$encodingStyle;
        }
        this.children.pop();
    } 
}
<<<<<<< HEAD
TypesElement.prototype.addChild = function(child) {
    assert(child instanceof SchemaElement);
    extend(this.complexTypes, child.complexTypes);
    extend(this.types, child.types);
    extend(this.includes, child.includes);
}

var MessageElement = function() { 
    Element.apply(this, arguments); 
    this.element = null;
    this.parts = null;
=======
OperationElement.prototype.addChild = function(child) {
    if (child.name === 'operation') {
        this.soapAction = child.$soapAction || '';
        this.style = child.$style || '';
        this.children.pop();
    }
}
BindingElement.prototype.addChild = function(child) {
    if (child.name === 'binding') {
        this.transport = child.$transport;
        this.style = child.$style;
        this.children.pop();
    }
>>>>>>> b533ac89
}
PortElement.prototype.addChild = function(child) {
    if (child.name === 'address') {
       this.location = child.$location;
    }
}
DefinitionsElement.prototype.addChild = function(child) {
    var self = this;
    if (child instanceof TypesElement) {
        self.schemas = child.schemas;
    }
    else if (child instanceof MessageElement) {
        self.messages[child.$name] = child;
    }
    else if (child instanceof PortTypeElement) {
        self.portTypes[child.$name] = child;
    }
    else if (child instanceof BindingElement) {
        if (child.transport === 'http://schemas.xmlsoap.org/soap/http' ||
            child.transport === 'http://www.w3.org/2003/05/soap/bindings/HTTP/')
            self.bindings[child.$name] = child;
    }
    else if (child instanceof ServiceElement) {
        self.services[child.$name] = child;
    }
    else {
        assert(false, "Invalid child type");
    }
    this.children.pop();
}


MessageElement.prototype.postProcess = function(definitions) {
    var part = this.children[0];
    if (!part) return;
    
    assert(part.name === 'part', 'Expected part element');
    if (part.$element) {
        delete this.parts;
        var nsName = splitNSName(part.$element);
        var ns = nsName.namespace;
        this.element = definitions.schemas[definitions.xmlns[ns]].elements[nsName.name];
        this.element.targetNSAlias = ns;
        this.element.targetNamespace = definitions.xmlns[ns];
        this.children.splice(0,1);
    }
    else {
        // rpc encoding
        this.parts = {};
<<<<<<< HEAD
=======
        delete this.element;
>>>>>>> b533ac89
        for (var i=0, part; part = this.children[i]; i++) {
            assert(part.name === 'part', 'Expected part element');
            var nsName = splitNSName(part.$type);
            var ns = definitions.xmlns[nsName.namespace];
            var type = nsName.name;
            this.parts[part.$name] = definitions.schemas[ns].types[type] || definitions.schemas[ns].complexTypes[type];
            this.parts[part.$name].namespace = nsName.namespace;
            this.parts[part.$name].xmlns = ns;
            this.children.splice(i--,1);
        }
    }
    this.deleteFixedAttrs();
}
OperationElement.prototype.postProcess = function(definitions, tag) {
    var children = this.children;
    for (var i=0, child; child=children[i]; i++) {
        if (child.name !== 'input' && child.name !== 'output') continue;
        if(tag === 'binding') {
            this[child.name] = child;
            children.splice(i--,1);
            continue;
        }
        var messageName = splitNSName(child.$message).name;
        var message = definitions.messages[messageName]
        message.postProcess(definitions);
        if (message.element) {
            definitions.messages[message.element.$name] = message
            this[child.name] = message.element;
        }
        else {
            this[child.name] = message;
        }
        children.splice(i--,1);
    }
    this.deleteFixedAttrs();
}
PortTypeElement.prototype.postProcess = function(definitions) {
    var children = this.children;
    for (var i=0, child; child=children[i]; i++) {
        if (child.name != 'operation') continue;
        child.postProcess(definitions, 'portType');
        this.methods[child.$name] = child;
        children.splice(i--,1);
    }
    delete this.$name;
    this.deleteFixedAttrs();
}
BindingElement.prototype.postProcess = function(definitions) {
    var type = splitNSName(this.$type).name,
        portType = definitions.portTypes[type],
        style = this.style,
        children = this.children;
        
    portType.postProcess(definitions);
    this.methods = portType.methods;
    // delete portType.methods; both binding and portType should keep the same set of operations
   
    for (var i=0, child; child=children[i]; i++) {
        if (child.name != 'operation') continue;
        child.postProcess(definitions, 'binding');
        children.splice(i--,1);
        child.style || (child.style = style);
        var method =  this.methods[child.$name];
        method.style = child.style;
        method.soapAction = child.soapAction;
        method.inputSoap = child.input || null;
        method.outputSoap = child.output || null;
        method.inputSoap && method.inputSoap.deleteFixedAttrs();
        method.outputSoap && method.outputSoap.deleteFixedAttrs();
        // delete method.$name; client will use it to make right request for top element name in body
        // method.deleteFixedAttrs(); why ???
    }

    delete this.$name;
    delete this.$type;
    this.deleteFixedAttrs();
    
}
ServiceElement.prototype.postProcess = function(definitions) {
    var children = this.children,
        bindings = definitions.bindings;
    for (var i=0, child; child=children[i]; i++) {
        if (child.name != 'port') continue;
        var bindingName = splitNSName(child.$binding).name;
        var binding = bindings[bindingName];
        if (binding) {
            binding.postProcess(definitions);
            this.ports[child.$name] = {
                location: child.location,
                binding: binding
            }
            children.splice(i--,1);
        }
    }
    delete this.$name;
    this.deleteFixedAttrs();
}


ComplexTypeElement.prototype.description = function(definitions) {
    var children = this.children;
    for (var i=0, child; child=children[i]; i++) {
        if (child instanceof SequenceElement)
            return child.description(definitions);
    }
    return {};
}
ElementElement.prototype.description = function(definitions) {
    var element = {},
        name = this.$name,
        schema;
    if (this.$minOccurs !== this.$maxOccurs) {
        name += '[]';
    }
    
    if (this.$type) {
        var typeName = splitNSName(this.$type).name,
            ns = definitions.xmlns[splitNSName(this.$type).namespace],
            schema = definitions.schemas[ns],
            typeElement = schema && ( schema.complexTypes[typeName] || schema.types[typeName] );
        if (typeElement && !(typeName in Primitives)) {
            element[name] = typeElement.description(definitions);                            
        }
        else
            element[name] = this.$type;
    }
    else {
        var children = this.children;
        element[name] = {};
        for (var i=0, child; child=children[i]; i++) {
            if (child instanceof ComplexTypeElement)
                element[name] = child.description(definitions);
        }
    }
    return element;
}
SequenceElement.prototype.description = function(definitions) {
    var children = this.children;
    var sequence = {};
    for (var i=0, child; child=children[i]; i++) {
        var description = child.description(definitions);
        for (var key in description) {
            sequence[key] = description[key];
        }
    }
    return sequence;
}
MessageElement.prototype.description = function(definitions) {
    if (this.element) {
        return this.element && this.element.description(definitions);    
    }
    var desc = {};
    desc[this.$name] = this.parts;
    return desc;
}
PortTypeElement.prototype.description = function(definitions) {
    var methods = {};
    for (var name in this.methods) {
        var method = this.methods[name];
        methods[name] = method.description(definitions);
    }
    return methods;
}
OperationElement.prototype.description = function(definitions) {
    return;
    var inputDesc = this.input.description(definitions);
    var outputDesc = this.output.description(definitions);
    return {
        input: inputDesc && inputDesc[Object.keys(inputDesc)[0]],
        output: outputDesc && outputDesc[Object.keys(outputDesc)[0]]
    }
}
BindingElement.prototype.description = function(definitions) {
    var methods = {};
    for (var name in this.methods) {
        var method = this.methods[name];
        methods[name] = method.description(definitions);
    }
    return methods;
}
ServiceElement.prototype.description = function(definitions) {
    var ports = {};
    for (var name in this.ports) {
        var port = this.ports[name];
        ports[name] = port.binding.description(definitions);
    }
    return ports;
}


var WSDL = function(definition, uri) {
    var self = this,
        fromFunc;

    this.uri = uri;
    this.callback = function() {};

    if (typeof definition === 'string') {
        fromFunc = this._fromXML;
    }
    else if (typeof definition === 'object') {
        fromFunc = this._fromServices;
    }
    else {
        throw new Error('WSDL constructor takes either an XML string or service definition');
    }

    process.nextTick(function() {
        fromFunc.call(self, definition);
// console.log(self.definitions);
        self.processIncludes(function(err) {
            self.definitions.deleteFixedAttrs();
            var services = self.services = self.definitions.services ;
            if (services) {
                for (var name in services) {
                    services[name].postProcess(self.definitions);
                }
            }
            var complexTypes = self.definitions.complexTypes;
            if (complexTypes) {
                for (var name in complexTypes) {
                    complexTypes[name].deleteFixedAttrs();
                }
            }
            self.callback(err, self);
        });
        
        // prepare soap envelope xmlns definition string
        self.xmlnsInEnvelope = self._xmlnsMap();
        
        // for document style, for every binding, prepare input message element name to (methodName, output message element name) mapping
        var bindings = self.definitions.bindings;
        for(var bindingName in bindings) {
            var binding = bindings[bindingName];
            if(binding.style !== 'document') continue;
            var methods = binding.methods;
            var topEls = binding.topElements = {};
            for(methodName in methods) {
                var inputName = methods[methodName].input.$name;
                var outputName = methods[methodName].output.$name;
                topEls[inputName] = {"methodName": methodName, "outputName": outputName};
            }
        }
    })
}

WSDL.prototype.onReady = function(callback) {
    if (callback) this.callback = callback;
}

WSDL.prototype.processIncludes = function(callback) {
    var self = this,
        uri = this.definitions && this.definitions.includes && this.definitions.includes.shift();

    if (!uri) {
        callback(null, this);
        return;
    }

    open_wsdl(url.resolve(self.uri, uri), function(err, wsdl) {
        for (var name in wsdl.definitions.complexTypes) {
            self.definitions.complexTypes[name] = wsdl.definitions.complexTypes[name];
        }
        for (var name in wsdl.definitions.types) {
            self.definitions.types[name] = wsdl.definitions.types[name];
        }
        self.processIncludes(function(err, wsdl) {
            callback(err, wsdl);
        })
    });
}

WSDL.prototype.describeServices = function() {
    var services = {};
    for (var name in this.services) {
        var service = this.services[name];
        services[name] = service.description(this.definitions);
    }
    return services;
}

WSDL.prototype.toXML = function() {
    return this.xml || '';
}

WSDL.prototype.xmlToObject = function(xml) {
    var self = this,
        p = new expat.Parser('UTF-8'),
        objectName = null,
        root = {},
        schema = { 
            Envelope: { 
                Header: {                                                                                                                                                              
                        Security: {                                                                                                                                                    
                            UsernameToken: {                                                                                                                                           
                                Username: 'string',                                                                                                                                    
                                Password: 'string' }}},    
                Body: { 
                    Fault: { faultcode: 'string', faultstring: 'string', detail: 'string' }}}},        
        stack = [{name: null, object: root, schema: schema}];
   
    var refs = {}, id; // {id:{hrefs:[],obj:}, ...}

    p.on('startElement', function(nsName, attrs) {
        var name = splitNSName(nsName).name,
            top = stack[stack.length-1],
            topSchema = top.schema,
            obj = {};
        if (!objectName && top.name === 'Body' && name !== 'Fault') {
            var message = self.definitions.messages[name];
						if(!message) {
							// or name = name + "Request directly"
							var portTypes = self.definitions.portTypes;
							for(var n in portTypes) {
								var portType = portTypes[n];
								break;
							}
							message = self.definitions.messages[portType.methods[name].input.$name];
						}
            topSchema = message.description(self.definitions);
            objectName = name;
        }
				
				if(attrs.href) {
					id = attrs.href.substr(1);
					if(!refs[id]) refs[id] = {hrefs:[],obj:null};
					refs[id].hrefs.push({par:top.object,key:name});
				}
				if(id=attrs.id) {
					if(!refs[id]) refs[id] = {hrefs:[],obj:null};
				}

        if (topSchema && topSchema[name+'[]']) name = name + '[]';
        stack.push({name: name, object: obj, schema: topSchema && topSchema[name], id:attrs.id});
    })
    
    p.on('endElement', function(nsName) {
        var cur = stack.pop(),
						obj = cur.object,
            top = stack[stack.length-1],
            topObject = top.object,
            topSchema = top.schema,
            name = splitNSName(nsName).name;
            
        if (topSchema && topSchema[name+'[]']) {
            if (!topObject[name]) topObject[name] = [];
            topObject[name].push(obj);
        }
        else if (name in topObject) {
            if (!Array.isArray(topObject[name])) {
                topObject[name] = [topObject[name]];
            }
            
            topObject[name].push(obj);
        }
        else {
            topObject[name] = obj;                        
        }
				
				if(cur.id) {			
					refs[cur.id].obj = obj;
				}
    })
    
    p.on('text', function(text) {
        text = trim(text);
        if (!text.length) return;

        var top = stack[stack.length-1];
        var name = splitNSName(top.schema).name,
            value;
        if (name === 'int') {
            value = parseInt(text, 10);
        } else if (name === 'dateTime') {
            value = new Date(text);
        } else {
            // handle string or other types
            if (typeof top.object !== 'string') {
                value = text;
            } else {
                value = top.object + text;
            }
        }
        top.object = value;
    });
        
    if (!p.parse(xml, false)) {
        throw new Error(p.getError());
    }
		
		for(var n in refs) {
			var ref = refs[n];
			var obj = ref.obj;
			ref.hrefs.forEach(function(href) {
				href.par[href.key] = obj;
			});
		}
		
    var body = root.Envelope.Body;
    if (body.Fault) {
        throw new Error(body.Fault.faultcode+': '+body.Fault.faultstring+(body.Fault.detail ? ': ' + body.Fault.detail : ''));
    }
    return body;
}

WSDL.prototype.objectToDocumentXML = function(name, params, ns, xmlns) {
    var args = {};
    args[name] = params;
    return this.objectToXML(args, null, ns, xmlns);
}

WSDL.prototype.objectToRpcXML = function(name, params, namespace, xmlns) {
    var self = this,
        parts = [],
        defs = this.definitions,
        namespace = namespace || findKey(defs.xmlns, xmlns),
        xmlns = xmlns || defs.xmlns[namespace],
        nsAttrName = '_xmlns';
    parts.push(['<',namespace,':',name,'>'].join(''));
    for (var key in params) {
        if (key != nsAttrName) {
            var value = params[key];
            parts.push(['<',key,'>'].join(''));
            parts.push((typeof value==='object')?this.objectToXML(value):xmlEscape(value));            
            parts.push(['</',key,'>'].join(''));
        }
    }
    parts.push(['</',namespace,':',name,'>'].join(''));

    return parts.join('');
}

WSDL.prototype.objectToXML = function(obj, name, namespace, xmlns) {
    var self = this,
        parts = [],
        xmlnsAttrib = false ? ' xmlns:'+namespace+'="'+xmlns+'"'+' xmlns="'+xmlns+'"' : '',
        ns = namespace ? namespace + ':' : '';
    
    if (Array.isArray(obj)) {
        for (var i=0, item; item=obj[i]; i++) {
            if (i > 0) {
                parts.push(['</',ns,name,'>'].join(''));
                parts.push(['<',ns,name,xmlnsAttrib,'>'].join(''));
            }
            parts.push(self.objectToXML(item, name));
        }
    }
    else if (typeof obj === 'object') {
        for (var name in obj) {
            var child = obj[name];
            parts.push(['<',ns,name,xmlnsAttrib,'>'].join(''));
            parts.push(self.objectToXML(child, name));
            parts.push(['</',ns,name,'>'].join(''));
        }
    }
    else if (obj) {
        parts.push(xmlEscape(obj));
    }
    return parts.join('');
}

WSDL.prototype._parse = function(xml)
{
    var self = this,
        p = new expat.Parser('UTF-8'),
        stack = [],
        root = null;
    
    p.on('startElement', function(nsName, attrs) {
        var top = stack[stack.length - 1];
        if (top) {
            top.startElement(stack, nsName, attrs);
        }
        else {
            var name = splitNSName(nsName).name;
            if (name === 'definitions') {
                root = new DefinitionsElement(nsName, attrs);
            }
            else if (name === 'schema') {
                root = new SchemaElement(nsName, attrs);
            }
            else {
                throw new Error('Unexpected root element of WSDL or include');
            }
            stack.push(root);
        }
    })
    
    p.on('endElement', function(name) {
        var top = stack[stack.length - 1];
        assert(top, 'Unmatched close tag: ' + name);

        top.endElement(stack, name);
    })
    
    if (!p.parse(xml, false)) {
        throw new Error(p.getError());
    }
    
    return root;
}

WSDL.prototype._fromXML = function(xml) {
    this.definitions = this._parse(xml);
    this.xml = xml;
}

WSDL.prototype._fromServices = function(services) {
       
}



WSDL.prototype._xmlnsMap = function() {
    var xmlns = this.definitions.xmlns;
    var str = '';
    for (var alias in xmlns) {
        if (alias === '') continue;
        var ns = xmlns[alias];
        switch(ns) {
            case "http://xml.apache.org/xml-soap" : // apachesoap
            case "http://schemas.xmlsoap.org/wsdl/" : // wsdl
            case "http://schemas.xmlsoap.org/wsdl/soap/" : // wsdlsoap
            case "http://schemas.xmlsoap.org/soap/encoding/" : // soapenc
            case "http://www.w3.org/2001/XMLSchema" : // xsd
                continue;
        }
        if (~ns.indexOf('http://schemas.xmlsoap.org/')) continue;
        if (~ns.indexOf('http://www.w3.org/')) continue;
        if (~ns.indexOf('http://xml.apache.org/')) continue;
        str += ' xmlns:' + alias + '="' + ns + '"';
    }
    return str;
}

function open_wsdl(uri, callback) {
    var wsdl;
    if (!/^http/.test(uri)) {
        fs.readFile(uri, 'utf8',  function (err, definition) {
            if (err) {
                callback(err)
            }
            else {
                wsdl = new WSDL(definition, uri);
                wsdl.onReady(callback);
            }
        })
    }
    else {        
        http.request(uri, null /* options */, function (err, response, definition) {
            if (err) {
                callback(err);
            }
            else if (response && response.statusCode == 200) {
                wsdl = new WSDL(definition, uri);
                wsdl.onReady(callback);
            }
            else {
                callback(new Error('Invalid WSDL URL: '+uri))
            }
        });   
    }    

    return wsdl;
}

exports.open_wsdl = open_wsdl;
exports.WSDL = WSDL;<|MERGE_RESOLUTION|>--- conflicted
+++ resolved
@@ -245,28 +245,9 @@
     this.children.pop();
     // child.deleteFixedAttrs();
 }
-<<<<<<< HEAD
-
-function extend(base, obj) {
-    for (var key in obj) {
-        if (obj.hasOwnProperty(key)) {
-            base[key] = obj[key];
-        }
-    }
-    return base;
-}
-
-var TypesElement = function() { 
-    Element.apply(this, arguments);
-    this.complexTypes = {};
-    this.types = {};
-    this.includes = [];
-=======
 TypesElement.prototype.addChild = function(child) {
     assert(child instanceof SchemaElement);    
-    this.schemas[child.$targetNamespace] = child;
-    
->>>>>>> b533ac89
+    this.schemas[child.$targetNamespace] = child;    
 }
 InputElement.prototype.addChild = function(child) {
     if (child.name === 'body') {
@@ -286,19 +267,6 @@
         this.children.pop();
     } 
 }
-<<<<<<< HEAD
-TypesElement.prototype.addChild = function(child) {
-    assert(child instanceof SchemaElement);
-    extend(this.complexTypes, child.complexTypes);
-    extend(this.types, child.types);
-    extend(this.includes, child.includes);
-}
-
-var MessageElement = function() { 
-    Element.apply(this, arguments); 
-    this.element = null;
-    this.parts = null;
-=======
 OperationElement.prototype.addChild = function(child) {
     if (child.name === 'operation') {
         this.soapAction = child.$soapAction || '';
@@ -312,7 +280,6 @@
         this.style = child.$style;
         this.children.pop();
     }
->>>>>>> b533ac89
 }
 PortElement.prototype.addChild = function(child) {
     if (child.name === 'address') {
@@ -362,10 +329,7 @@
     else {
         // rpc encoding
         this.parts = {};
-<<<<<<< HEAD
-=======
         delete this.element;
->>>>>>> b533ac89
         for (var i=0, part; part = this.children[i]; i++) {
             assert(part.name === 'part', 'Expected part element');
             var nsName = splitNSName(part.$type);
